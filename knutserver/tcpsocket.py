--- conflicted
+++ resolved
@@ -77,7 +77,6 @@
 
             # start handler thread
             try:
-<<<<<<< HEAD
                 handler_thread = threading.Thread(
                     target=self.handler,
                     name='handler_thread',
@@ -85,13 +84,6 @@
                 )
                 handler_thread.daemon = True
                 handler_thread.start()
-=======
-                handlerThread = threading.Thread(target=self.handler,
-                                                 name='handlerThread',
-                                                 args=(clientsocket, clientaddr))
-                handlerThread.daemon = True
-                handlerThread.start()
->>>>>>> 9303ba40
             except RuntimeError:
                 logging.error('Can\'t start thread for message handler.')
 
